--- conflicted
+++ resolved
@@ -62,11 +62,7 @@
 inputSet = HPolytope(A, b)
 
 A = Matrix(undef, 2, 1)
-<<<<<<< HEAD
-A = [1.0, -1.0, 0.0, 0.0, 0, 0, 0, 0, 0 ,0]'
-=======
 A = [1.0, -1.0, 0.0, 0.0, 0.0, 0.0, 0.0, 0.0, 0.0 ,0.0]'
->>>>>>> d52efcec
 b = [0.0]
 outputSet = HPolytope(A, b)
 
