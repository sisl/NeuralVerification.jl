--- conflicted
+++ resolved
@@ -30,12 +30,9 @@
 JLD2 = "033835bb-8acc-5ee8-8aae-3f567f8a3819"
 Test = "8dfed614-e22c-5e08-85e1-65c5234f0b40"
 
-<<<<<<< HEAD
-=======
 [compat]
 julia = ">= 1.5"
 Documenter = "0.26, 0.27"
 
->>>>>>> 789e3a2b
 [targets]
 test = ["Test", "Flux", "JLD2"]