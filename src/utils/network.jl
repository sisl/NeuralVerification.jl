--- conflicted
+++ resolved
@@ -15,8 +15,4 @@
     layers::Vector{Layer} # layers includes output layer
 end
 
-<<<<<<< HEAD
-
-=======
->>>>>>> d30fb41f
 n_nodes(L::Layer) = length(L.bias)