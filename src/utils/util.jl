"""
    read_nnet(fname::String; last_layer_activation = Id())

Read in neural net from a `.nnet` file and return Network struct.
The `.nnet` format is borrowed from [NNet](https://github.com/sisl/NNet).
The format assumes all hidden layers have ReLU activation.
Keyword argument `last_layer_activation` sets the activation of the last
layer, and defaults to `Id()`, (i.e. a linear output layer).
"""
function read_nnet(fname::String; last_layer_activation = Id())
    f = open(fname)
    line = readline(f)
    while occursin("//", line) #skip comments
        line = readline(f)
    end
    # number of layers
    nlayers = parse(Int64, split(line, ",")[1])
    # read in layer sizes
    layer_sizes = parse.(Int64, split(readline(f), ",")[1:nlayers+1])
    # read past additonal information
    for i in 1:5
        line = readline(f)
    end
    # i=1 corresponds to the input dimension, so it's ignored
    layers = Layer[read_layer(dim, f) for dim in layer_sizes[2:end-1]]
    push!(layers, read_layer(last(layer_sizes), f, last_layer_activation))

    return Network(layers)
end

"""
    read_layer(output_dim::Int, f::IOStream, [act = ReLU()])

Read in layer from nnet file and return a `Layer` containing its weights/biases.
Optional argument `act` sets the activation function for the layer.
"""
function read_layer(output_dim::Int64, f::IOStream, act = ReLU())

    rowparse(splitrow) = parse.(Float64, splitrow[findall(!isempty, splitrow)])
     # first read in weights
     W_str_vec = [rowparse(split(readline(f), ",")) for i in 1:output_dim]
     weights = vcat(W_str_vec'...)
     # now read in bias
     bias_string = [split(readline(f), ",")[1] for j in 1:output_dim]
     bias = rowparse(bias_string)
     # activation function is set to ReLU as default
     return Layer(weights, bias, act)
end

"""
Prepend `//` to each line of a string.
"""
to_comment(txt) = "//"*replace(txt, "\n"=>"\n//")

"""
    print_layer(file::IOStream, layer)

Print to `file` an object implementing `weights(layer)` and `bias(layer)`
"""
function print_layer(file::IOStream, layer)
   print_row(W, i) = println(file, join(W[i,:], ", "), ",")
   W = layer.weights
   b = layer.bias
   [print_row(W, row) for row in axes(W, 1)]
   [println(file, b[row], ",") for row in axes(W, 1)]
end

"""
    print_header(file::IOStream, network[; header_text])

The NNet format has a particular header containing information about the network size and training data.
`print_header` does not take training-related information into account (subject to change).
"""
function print_header(file::IOStream, network; header_text="")
   println(file, to_comment(header_text))
   layer_sizes = [size(layer.weights, 1) for layer in network.layers] # doesn't include the output layer
   pushfirst!(layer_sizes, size(network.layers[end].weights, 1)) # add the output layer

   # num layers, num inputs, num outputs, max layer size
   num_layers = length(network.layers)
   num_inputs = layer_sizes[1]
   num_outputs = layer_sizes[end]
   max_layer = maximum(layer_sizes[1:end-1]) # chop off the output layer for the maximum,
   println(file, join([num_layers, num_inputs, num_outputs, max_layer], ", "), ",")
   #layer sizes input, ..., output
   println(file, join(layer_sizes, ", "), ",")
   # empty
   println(file, "This line extraneous")
   # minimum vals of inputs
   println(file, string(join(fill(-floatmax(Float16), num_inputs), ","), ","))
   # maximum vals of inputs
   println(file, string(join(fill(floatmax(Float16), num_inputs), ","), ","))
   # mean vals of inputs + 1 for output
   println(file, string(join(fill(0.0, num_inputs+1), ","), ","))
   # range vals of inputs + 1 for output
   println(file, string(join(fill(1.0, num_inputs+1), ","), ","))
   return nothing
end

"""
    write_nnet(filename, network[; header_text])

Write `network` to \$filename.nnet.
Note: Does not perform safety checks on inputs, so use with caution.

Based on python code at https://github.com/sisl/NNet/blob/master/utils/writeNNet.py
and follows .nnet format given here: https://github.com/sisl/NNet.
"""
function write_nnet(outfile, network; header_text="Default header text.\nShould replace with the real deal.")
    name, ext = splitext(outfile)
    outfile = name*".nnet"
    open(outfile, "w") do f
        print_header(f, network, header_text=header_text)
        for layer in network.layers
            print_layer(f, layer)
        end
    end
    nothing
end
"""
    compute_output(nnet::Network, input::Vector{Float64})

Propagate a given vector through a nnet and compute the output.
"""
function compute_output(nnet::Network, input)
    curr_value = input
    for layer in nnet.layers # layers does not include input layer (which has no weights/biases)
        curr_value = layer.activation(affine_map(layer, curr_value))
    end
    return curr_value # would another name be better?
end

"""
    get_activation(L, x::Vector)
Finds the activation pattern of a vector `x` subject to the activation function given by the layer `L`.
Returns a Vector{Bool} where `true` denotes the node is "active". In the sense of ReLU, this would be `x[i] >= 0`.
"""
get_activation(L::Layer{ReLU}, x::Vector) = x .>= 0.0
get_activation(L::Layer{Id}, args...) = trues(n_nodes(L))

"""
    get_activation(nnet::Network, x::Vector)

Given a network, find the activation pattern of all neurons at a given point x.
Returns Vector{Vector{Bool}}. Each Vector{Bool} refers to the activation pattern of a particular layer.
"""
function get_activation(nnet::Network, x::Vector{Float64})
    act_pattern = Vector{Vector{Bool}}(undef, length(nnet.layers))
    curr_value = x
    for (i, layer) in enumerate(nnet.layers)
        curr_value = affine_map(layer, curr_value)
        act_pattern[i] = get_activation(layer, curr_value)
        curr_value = layer.activation(curr_value)
    end
    return act_pattern
end

"""
    get_activation(nnet::Network, input::Hyperrectangle)

Given a network, find the activation pattern of all neurons for a given input set.
Assume ReLU.
return Vector{Vector{Int64}}.
- 1: activated
- 0: undetermined
- -1: not activated
"""
function get_activation(nnet::Network, input::Hyperrectangle)
    bounds = get_bounds(nnet, input)
    return get_activation(nnet, bounds)
end

"""
    get_activation(nnet::Network, bounds::Vector{Hyperrectangle})

Given a network, find the activation pattern of all neurons given the node-wise bounds.
Assume ReLU.
return Vector{Vector{Int64}}.
- 1: activated
- 0: undetermined
- -1: not activated
"""
function get_activation(nnet::Network, bounds::Vector{Hyperrectangle})
    act_pattern = Vector{Vector{Int}}(undef, length(nnet.layers))
    for (i, layer) in enumerate(nnet.layers)
        act_pattern[i] = get_activation(layer, bounds[i])
    end
    return act_pattern
end

function get_activation(L::Layer{ReLU}, bounds::Hyperrectangle)
    before_act_bound = approximate_affine_map(L, bounds)
    lower = low(before_act_bound)
    upper = high(before_act_bound)
    act_pattern = zeros(n_nodes(L))
    for j in 1:n_nodes(L) # For evey node
        if lower[j] > 0.0
            act_pattern[j] = 1
        elseif upper[j] < 0.0
            act_pattern[j] = -1
        end
    end
    return act_pattern
end

"""
    get_gradient(nnet::Network, x::Vector)

Given a network, find the gradient at the input x
"""
function get_gradient(nnet::Network, x::Vector)
    z = x
    gradient = Matrix(1.0I, length(x), length(x))
    for (i, layer) in enumerate(nnet.layers)
        z_hat = affine_map(layer, z)
        σ_gradient = act_gradient(layer.activation, z_hat)
        gradient = Diagonal(σ_gradient) * layer.weights * gradient
        z = layer.activation(z_hat)
    end
    return gradient
end

"""
    act_gradient(act::ReLU, z_hat::Vector{N}) where N

Computing the gradient of an activation function at point z_hat.
Currently only support ReLU and Id.
"""
act_gradient(act::ReLU, z_hat::Vector) = z_hat .>= 0.0
act_gradient(act::Id,   z_hat::Vector) = trues(length(z_hat))

"""
    get_gradient(nnet::Network, input::AbstractPolytope)

Get lower and upper bounds on network gradient for a given input set.
Return:
- `LG::Vector{Matrix}`: lower bounds
- `UG::Vector{Matrix}`: upper bounds
"""
function get_gradient(nnet::Network, input::AbstractPolytope)
    LΛ, UΛ = act_gradient_bounds(nnet, input)
    return get_gradient(nnet, LΛ, UΛ)
end

"""
    act_gradient_bounds(nnet::Network, input::AbstractPolytope)

Computing the bounds on the gradient of all activation functions given an input set.
Currently only support ReLU.
Return:
- `LΛ::Vector{Matrix}`: lower bounds
- `UΛ::Vector{Matrix}`: upper bounds
"""
function act_gradient_bounds(nnet::Network, input::AbstractPolytope)
    bounds = get_bounds(nnet, input)
    LΛ = Vector{Matrix}(undef, 0)
    UΛ = Vector{Matrix}(undef, 0)
    for (i, layer) in enumerate(nnet.layers)
        before_act_bound = approximate_affine_map(layer, bounds[i])
        lower = low(before_act_bound)
        upper = high(before_act_bound)
        l = act_gradient(layer.activation, lower)
        u = act_gradient(layer.activation, upper)
        push!(LΛ, Diagonal(l))
        push!(UΛ, Diagonal(u))
    end
    return (LΛ, UΛ)
end

"""
    get_gradient(nnet::Network, LΛ::Vector{Matrix}, UΛ::Vector{Matrix})

Get lower and upper bounds on network gradient for given gradient bounds on activations
Inputs:
- `LΛ::Vector{Matrix}`: lower bounds on activation gradients
- `UΛ::Vector{Matrix}`: upper bounds on activation gradients
Return:
- `LG::Vector{Matrix}`: lower bounds
- `UG::Vector{Matrix}`: upper bounds
"""
function get_gradient(nnet::Network, LΛ::Vector{Matrix}, UΛ::Vector{Matrix})
    n_input = size(nnet.layers[1].weights, 2)
    LG = Matrix(1.0I, n_input, n_input)
    UG = Matrix(1.0I, n_input, n_input)
    for (i, layer) in enumerate(nnet.layers)
        LG_hat, UG_hat = interval_map(layer.weights, LG, UG)
        LG = LΛ[i] * max.(LG_hat, 0) + UΛ[i] * min.(LG_hat, 0)
        UG = LΛ[i] * min.(UG_hat, 0) + UΛ[i] * max.(UG_hat, 0)
    end
    return (LG, UG)
end

"""
    get_gradient(nnet::Network, LΛ::Vector{Vector{N}}, UΛ::Vector{Vector{N}}) where N

Get lower and upper bounds on network gradient for given gradient bounds on activations
Inputs:
- `LΛ::Vector{Vector{N}}`: lower bounds on activation gradients
- `UΛ::Vector{Vector{N}}`: upper bounds on activation gradients
Return:
- `(LG, UG)` lower and upper bounds
"""
function get_gradient(nnet::Network, LΛ::Vector{Vector{N}}, UΛ::Vector{Vector{N}}) where N
    n_input = size(nnet.layers[1].weights, 2)
    LG = Matrix(1.0I, n_input, n_input)
    UG = Matrix(1.0I, n_input, n_input)
    for (i, layer) in enumerate(nnet.layers)
        LG_hat, UG_hat = interval_map(layer.weights, LG, UG)
        LG = Diagonal(LΛ[i]) * max.(LG_hat, 0) + Diagonal(UΛ[i]) * min.(LG_hat, 0)
        UG = Diagonal(LΛ[i]) * min.(UG_hat, 0) + Diagonal(UΛ[i]) * max.(UG_hat, 0)
    end
    return (LG, UG)
end

"""
    interval_map(W::Matrix, l, u)

Simple linear mapping on intervals
Inputs:
- `W::Matrix{N}`: linear mapping
- `l::Vector{N}`: lower bound
- `u::Vector{N}`: upper bound
Outputs:
- `(lbound, ubound)` (after the mapping)
"""
function interval_map(W::Matrix{N}, l::AbstractVecOrMat, u::AbstractVecOrMat) where N
    l_new = max.(W, zero(N)) * l + min.(W, zero(N)) * u
    u_new = max.(W, zero(N)) * u + min.(W, zero(N)) * l
    return (l_new, u_new)
end

"""
    get_bounds(problem::Problem)
    get_bounds(nnet::Network, input::Hyperrectangle, [true])

This function calls maxSens to compute node-wise bounds given a input set.
The optional last argument determines whether the bounds are pre- or post-activation.

Return:
- `Vector{Hyperrectangle}`: bounds for all nodes. `bounds[1]` is the input set.
"""
function get_bounds(nnet::Network, input::Hyperrectangle, act::Bool = true) # NOTE there is another function by the same name in convDual. Should reconsider dispatch
    bounds = Vector{Hyperrectangle}(undef, length(nnet.layers) + 1)
    bounds[1] = input
    b = input
    for (i, layer) in enumerate(nnet.layers)
        if act
            b = approximate_affine_map(layer, bounds[i])
            bounds[i+1] = approximate_act_map(layer, b)
        else
            bounds[i+1] = approximate_affine_map(layer, b)
            b = approximate_act_map(layer, bounds[i+1])
        end
    end
    return bounds
end
get_bounds(problem::Problem, args...) = get_bounds(problem.network, problem.input, args...)

"""
    affine_map(layer, x)

Compute W*x ⊕ b for a vector or LazySet `x`
"""
affine_map(layer::Layer, x) = layer.weights*x + layer.bias
function affine_map(layer::Layer, x::LazySet)
    LazySets.affine_map(layer.weights, x, layer.bias)
end


"""
   approximate_affine_map(layer, input::Hyperrectangle)

Returns a Hyperrectangle overapproximation of the affine map of the input.
"""
function approximate_affine_map(layer::Layer, input::Hyperrectangle)
    c = affine_map(layer, input.center)
    r = abs.(layer.weights) * input.radius
    return Hyperrectangle(c, r)
end

<<<<<<< HEAD
"""
   approximate_act_map(layer, input::Hyperrectangle)

Returns a Hyperrectangle overapproximation of the activation map of the input.
`act`must be monotonic.
"""
function approximate_act_map(act::ActivationFunction, input::Hyperrectangle)
    β    = act.(input.center)
    βmax = act.(high(input))
    βmin = act.(low(input))
    c    = (βmax + βmin)/2
    r    = (βmax - βmin)/2
    return Hyperrectangle(c, r)
end

approximate_act_map(layer::Layer, input::Hyperrectangle) = approximate_act_map(layer.activation, input)

function translate(v::Vector, H::HPolytope)
    # translate each halfpsace according to:
    # a⋅(x-v) ≤ b  ⟶  a⋅x ≤ b+a⋅v
    C, d = tosimplehrep(H)
    return HPolytope(C, d+C*v)
end
# translate(v::Vector, H::Hyperrectangle)   = Hyperrectangle(H.center .+ v, H.radius)
translate(v::Vector, V::AbstractPolytope) = tohrep(VPolytope([x+v for x in vertices_list(V)]))
=======
>>>>>>> 85e4c683

"""
    split_interval(dom, i)

Split a set into two at the given index.

Inputs:
- `dom::Hyperrectangle`: the set to be split
- `i`: the index to split at
Return:
- `(left, right)::Tuple{Hyperrectangle, Hyperrectangle}`: two sets after split
"""
function split_interval(dom::Hyperrectangle, i::Int64)
    input_lower, input_upper = low(dom), high(dom)

    input_upper[i] = dom.center[i]
    input_split_left = Hyperrectangle(low = input_lower, high = input_upper)

    input_lower[i] = dom.center[i]
    input_upper[i] = dom.center[i] + dom.radius[i]
    input_split_right = Hyperrectangle(low = input_lower, high = input_upper)
    return (input_split_left, input_split_right)
end<|MERGE_RESOLUTION|>--- conflicted
+++ resolved
@@ -333,8 +333,8 @@
     get_bounds(problem::Problem)
     get_bounds(nnet::Network, input::Hyperrectangle, [true])
 
-This function calls maxSens to compute node-wise bounds given a input set.
-The optional last argument determines whether the bounds are pre- or post-activation.
+Computes node-wise bounds given a input set. The optional last 
+argument determines whether the bounds are pre- or post-activation.
 
 Return:
 - `Vector{Hyperrectangle}`: bounds for all nodes. `bounds[1]` is the input set.
@@ -378,7 +378,6 @@
     return Hyperrectangle(c, r)
 end
 
-<<<<<<< HEAD
 """
    approximate_act_map(layer, input::Hyperrectangle)
 
@@ -396,16 +395,6 @@
 
 approximate_act_map(layer::Layer, input::Hyperrectangle) = approximate_act_map(layer.activation, input)
 
-function translate(v::Vector, H::HPolytope)
-    # translate each halfpsace according to:
-    # a⋅(x-v) ≤ b  ⟶  a⋅x ≤ b+a⋅v
-    C, d = tosimplehrep(H)
-    return HPolytope(C, d+C*v)
-end
-# translate(v::Vector, H::Hyperrectangle)   = Hyperrectangle(H.center .+ v, H.radius)
-translate(v::Vector, V::AbstractPolytope) = tohrep(VPolytope([x+v for x in vertices_list(V)]))
-=======
->>>>>>> 85e4c683
 
 """
     split_interval(dom, i)
