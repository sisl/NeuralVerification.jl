# This method only works for half space output constraint
# c y <= d
# For this implementation, limit the input constraint to Hyperrectangle

struct Duality{O<:AbstractMathProgSolver} <: Feasibility
    optimizer::O
end

# False if J > 0, True if J <= 0
function interpret_result(solver::Duality, status, J)
    if status != :Optimal
        return Result(:Unknown)
    end
    opt_cost = getvalue(J)
    # println(opt_cost)
    return ifelse(opt_cost <= 0.0, Result(:SAT), Result(:UNSAT))
end

function encode(solver::Duality, model::Model, problem::Problem)
    layers = problem.network.layers
    n_layer = length(layers)
    bounds = get_bounds(problem)
    c, d = tosimplehrep(problem.output)

    λ, μ = init_nnet_vars(solver, model, problem.network)
    ## J the objective function
    J = -d[1]
    # Input constraint
    J += input_layer_cost(layers[1], μ[1], problem.input)
    # Cost for all linear layers
    for i in 2:n_layer
        J += layer_cost(layers[i], μ[i], λ[i-1], bounds[i])
    end
    # Cost for activation
    for i in 1:n_layer
        J += activation_cost(layers[i], μ[i], λ[i], bounds[i])
    end

    # output constraint
    @constraint(model, λ[n_layer] .== -c)
    @objective(model, Min, J)

    return J
end

# For each layer l and node k
# max { mu[l][k] * z - lambda[l][k] * act(z) }
function activation_cost(layer, μ, λ, bound)
    J = zero(typeof(first(μ)))
    (W, b, act) = (layer.weights, layer.bias, layer.activation)
    for k in 1:length(b)
        z = W[k, :]' * bound.center + b[k]
        r = sum(abs.(W[k, :]) .* bound.radius)
        high = μ[k] * (z + r) - λ[k] * act(z + r)
        low = μ[k] * (z - r) - λ[k] * act(z - r)
        J += symbolic_max(high, low)
    end
    return J
end

# For all layer l
# max { λ[l-1]' * x[l] - μ[l]' * (W[l] * x[l] + b[l]) }
# x[i] belongs to a Hyperrectangle
# TODO consider bringing in μᵀ instead of μ
function layer_cost(layer, μ, λ, bound)
    (W, b) = (layer.weights, layer.bias)
    J = λ' * bound.center - μ' * (W * bound.center + b)
    # instead of for-loop:
    J += sum(symbolic_abs(λ - W' * μ) .* bound.radius) # TODO check that this is equivalent to before
    return J
end

# Input constraint
# max { - mu[1]' * (W[1] * input + b[1]) }
# input belongs to a Hyperrectangle
function input_layer_cost(layer, μ, input)
    W, b = layer.weights, layer.bias

    J = - μ' * (W * input.center .+ b)
    J += sum(symbolic_abs.(μ' * W) .* input.radius)   # TODO check that this is equivalent to before
    return J
end

<<<<<<< HEAD
function symbolic_max(m::Model, a, b)
    aux = @variable(m)
    @constraint(m, aux >= a)
    @constraint(m, aux >= b)
    return aux
end
symbolic_max(a::Variable, b::Variable)                           = symbolic_max(a.m, a, b)
symbolic_max(a::E, b::E) where E <: JuMP.GenericAffExpr          = symbolic_max(first(a.vars).m, a, b)
symbolic_max(a::A, b::A) where A <: Array{<:JuMP.GenericAffExpr} = symbolic_max.(first(first(a).vars).m, a, b)


# NOTE renamed to symbolic_abs to avoid type piracy
function symbolic_abs(m::Model, v)
    aux = @variable(m) #get an anonymous variable
    @constraint(m, aux >= 0)
    @constraint(m, aux >= v)
    @constraint(m, aux >= -v)
    return aux
end
symbolic_abs(v::Variable)                     = symbolic_abs(v.m, v)
symbolic_abs(v::JuMP.GenericAffExpr)          = symbolic_abs(first(v.vars).m, v)
symbolic_abs(v::Array{<:JuMP.GenericAffExpr}) = symbolic_abs.(first(first(v).vars).m, v)


=======
>>>>>>> 877bccae
# The variables in Duality are Lagrangian Multipliers
function init_nnet_vars(solver::Duality, model::Model, network::Network)
    layers = network.layers
    λ = Vector{Vector{Variable}}(length(layers))
    μ = Vector{Vector{Variable}}(length(layers))

    all_layers_n = map(l->length(l.bias), layers)

    for (i, n) in enumerate(all_layers_n)
        λ[i] = @variable(model, [1:n])
        μ[i] = @variable(model, [1:n])
    end

    return λ, μ
end<|MERGE_RESOLUTION|>--- conflicted
+++ resolved
@@ -81,33 +81,6 @@
     return J
 end
 
-<<<<<<< HEAD
-function symbolic_max(m::Model, a, b)
-    aux = @variable(m)
-    @constraint(m, aux >= a)
-    @constraint(m, aux >= b)
-    return aux
-end
-symbolic_max(a::Variable, b::Variable)                           = symbolic_max(a.m, a, b)
-symbolic_max(a::E, b::E) where E <: JuMP.GenericAffExpr          = symbolic_max(first(a.vars).m, a, b)
-symbolic_max(a::A, b::A) where A <: Array{<:JuMP.GenericAffExpr} = symbolic_max.(first(first(a).vars).m, a, b)
-
-
-# NOTE renamed to symbolic_abs to avoid type piracy
-function symbolic_abs(m::Model, v)
-    aux = @variable(m) #get an anonymous variable
-    @constraint(m, aux >= 0)
-    @constraint(m, aux >= v)
-    @constraint(m, aux >= -v)
-    return aux
-end
-symbolic_abs(v::Variable)                     = symbolic_abs(v.m, v)
-symbolic_abs(v::JuMP.GenericAffExpr)          = symbolic_abs(first(v.vars).m, v)
-symbolic_abs(v::Array{<:JuMP.GenericAffExpr}) = symbolic_abs.(first(first(v).vars).m, v)
-
-
-=======
->>>>>>> 877bccae
 # The variables in Duality are Lagrangian Multipliers
 function init_nnet_vars(solver::Duality, model::Model, network::Network)
     layers = network.layers
