--- conflicted
+++ resolved
@@ -36,19 +36,11 @@
     @constraint(m, aux >= b)
     return aux
 end
-<<<<<<< HEAD
+
 symbolic_max(a::Variable, b::Variable)                           = symbolic_max(a.m, a, b)
 symbolic_max(a::E, b::E) where E <: JuMP.GenericAffExpr          = symbolic_max(first(a.vars).m, a, b)
 symbolic_max(a::A, b::A) where A <: Array{<:JuMP.GenericAffExpr} = symbolic_max.(first(first(a).vars).m, a, b)
 
-=======
-symbolic_max(a::Variable, b::Variable)                                         = symbolic_max(a.m, a, b)
-symbolic_max(a::JuMP.GenericAffExpr, b::JuMP.GenericAffExpr)                   = symbolic_max(first(a.vars).m, a, b)
-symbolic_max(a::Array{<:JuMP.GenericAffExpr}, b::Array{<:JuMP.GenericAffExpr}) = symbolic_max.(first(first(a).vars).m, a, b)
-
-
-# NOTE renamed to symbolic_abs to avoid type piracy
->>>>>>> f872bdd6
 function symbolic_abs(m::Model, v)
     aux = @variable(m) #get an anonymous variable
     @constraint(m, aux >= 0)
@@ -59,10 +51,6 @@
 symbolic_abs(v::Variable)                     = symbolic_abs(v.m, v)
 symbolic_abs(v::JuMP.GenericAffExpr)          = symbolic_abs(first(v.vars).m, v)
 symbolic_abs(v::Array{<:JuMP.GenericAffExpr}) = symbolic_abs.(first(first(v).vars).m, v)
-<<<<<<< HEAD
-=======
-
->>>>>>> f872bdd6
 
 #=
 Add input/output constraints to model
