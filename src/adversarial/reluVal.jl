--- conflicted
+++ resolved
@@ -3,12 +3,12 @@
     tree_search::Symbol
 end
 
+ReluVal() = ReluVal(10, :DFS)
 ReluVal(x::Int64) = ReluVal(x, :DFS)
-ReluVal() = ReluVal(10, :DFS)
 
 struct SymbolicInterval
-    L::Matrix{Float64}
-    U::Matrix{Float64}
+    Low::Matrix{Float64}
+    Up::Matrix{Float64}
     interval::Hyperrectangle
 end
 
@@ -22,31 +22,6 @@
 end
 
 function solve(solver::ReluVal, problem::Problem)
-<<<<<<< HEAD
-    # Compute the reachable set without splitting the interval
-    reach  = forward_network(solver, problem.network, problem.input)
-    result = check_inclusion(reach.sym, problem.output, problem.network)
-    if result.status != :Unknown
-        return result
-    end
-
-    # If undetermined, split the interval
-    # Bisection tree. Defult DFS.
-    reach_list = SymbolicIntervalMask[reach]
-    for i in 2:solver.max_iter
-        if length(reach_list) == 0
-            return CounterExampleResult(:SAT)
-        end
-        if solver.tree_search == :BFS
-            reach = first(reach_list)
-            popfirst!(reach_list)
-        else
-            reach = last(reach_list)
-            pop!(reach_list)
-        end
-        gradient = back_prop(problem.network, reach.mask)
-        intervals = split_input(problem.network, reach.sym.interval, gradient)
-=======
     reach = forward_network(solver, problem.network, problem.input)
     result = check_inclusion(reach.sym, problem.output, problem.network)
     result.status == :Unknown || return result
@@ -57,7 +32,6 @@
         LG, UG = get_gradient(problem.network, reach.LΛ, reach.UΛ)
         feature = get_smear_index(problem.network, reach.sym.interval, LG, UG)
         intervals = split_interval(reach.sym.interval, feature)
->>>>>>> 777c3e60
         for interval in intervals
             reach = forward_network(solver, problem.network, interval)
             result = check_inclusion(reach.sym, problem.output, problem.network)
@@ -65,18 +39,6 @@
             result.status == :SAT || (push!(reach_list, reach))
         end
     end
-<<<<<<< HEAD
-    return CounterExampleResult(:Unknown) # undetermined
-end
-
-# This overwrites check_inclusion in utils/reachability.jl
-function check_inclusion(reach::SymbolicInterval, output::AbstractPolytope, nnet::Network)
-    n_output = dim(output)
-    n_input = dim(reach.interval)
-    upper = zeros(n_output)
-    lower = zeros(n_output)
-
-=======
     return BasicResult(:Unknown)
 end
 
@@ -96,10 +58,9 @@
     n_output = size(reach.Low, 1)
     upper = fill(0.0, n_output)
     lower = fill(0.0, n_output)
->>>>>>> 777c3e60
     for i in 1:n_output
-        lower[i] = lower_bound(reach.L[i, :], reach.interval)
-        upper[i] = upper_bound(reach.L[i, :], reach.interval) # TODO both bounds are on L?
+        lower[i] = lower_bound(reach.Low[i, :], reach.interval)
+        upper[i] = upper_bound(reach.Low[i, :], reach.interval)
     end
     return Hyperrectangle(low = lower, high = upper)
 end
@@ -110,26 +71,12 @@
     issubset(reachable, output) && return BasicResult(:SAT)
     is_intersection_empty(reachable, output) && return BasicResult(:UNSAT)
 
-<<<<<<< HEAD
-    if issubset(reachable, output)
-        return CounterExampleResult(:SAT)
-    end
-    if is_intersection_empty(reachable, output)
-        return CounterExampleResult(:UNSAT)
-    end
-    # Sample the middle point
-    middle_point = (high(reach.interval) + low(reach.interval))./2
-    if compute_output(nnet, middle_point) ∉ output
-        return CounterExampleResult(:UNSAT, middle_point)
-    end
-=======
     # Sample the middle point
     middle_point = (high(reach.interval) + low(reach.interval))./2
     y = compute_output(nnet, middle_point)
     ∈(y, output) || return CounterExampleResult(:UNSAT, middle_point)
->>>>>>> 777c3e60
-
-    return CounterExampleResult(:Unknown)
+
+    return BasicResult(:Unknown)
 end
 
 function forward_layer(solver::ReluVal, layer::Layer, input::Union{SymbolicIntervalMask, Hyperrectangle})
@@ -146,55 +93,6 @@
 end
 
 # Symbolic forward_linear
-<<<<<<< HEAD
-function forward_linear(input::SymbolicIntervalMask, W::Matrix{Float64}, b::Vector{Float64})
-    n_output, n_input = size(W)
-    n_symbol = size(input.sym.L, 2) - 1
-
-    output_L = zeros(n_output, n_symbol + 1)
-    output_U = zeros(n_output, n_symbol + 1)
-    for k in 1:n_symbol + 1
-        for j in 1:n_output
-            for i in 1:n_input
-                if W[j, i]>0
-                    output_U[j, k] = W[j, i] * input.sym.U[i, k]
-                    output_L[j, k] = W[j, i] * input.sym.L[i, k]
-                else
-                    output_U[j, k] = W[j, i] * input.sym.L[i, k]
-                    output_L[j, k] = W[j, i] * input.sym.U[i, k]
-                end
-            end
-            if k > n_symbol
-                output_U[j, k] += b[j]
-                output_L[j, k] += b[j]
-            end
-        end
-    end
-    sym = SymbolicInterval(output_L, output_U, input.sym.interval)
-    mask = input.mask
-    return SymbolicIntervalMask(sym, mask)
-end
-
-# Concrete forward_act
-function forward_act(input::Hyperrectangle)
-    input_upper = high(input)
-    input_lower = low(input)
-    output_upper = zeros(dim(input))
-    output_lower = zeros(dim(input))
-    mask_upper = fill(1, dim(input))
-    mask_lower = fill(0, dim(input))
-    for i in 1:dim(input)
-        if input_upper[i] <= 0
-            mask_upper[i] = mask_lower[i] = 0
-            output_upper[i] = output_lower[i] = 0.0
-        elseif input_lower[i] >= 0
-            mask_upper[i] = mask_lower[i] = 1
-        else
-            output_lower[i] = 0.0
-        end
-    end
-    return (output_lower, output_upper, mask_lower, mask_upper)
-=======
 function forward_linear(input::SymbolicIntervalMask, layer::Layer)
     (W, b) = (layer.weights, layer.bias)
     output_Up = max.(W, 0) * input.sym.Up + min.(W, 0) * input.sym.Low
@@ -203,32 +101,10 @@
     output_Low[:, end] += b
     sym = SymbolicInterval(output_Low, output_Up, input.sym.interval)
     return SymbolicIntervalMask(sym, input.LΛ, input.UΛ)
->>>>>>> 777c3e60
 end
 
 # Symbolic forward_act
 function forward_act(input::SymbolicIntervalMask)
-<<<<<<< HEAD
-    n_output, n_input = size(input.sym.U)
-
-    input_upper = high(input.sym.interval)
-    input_lower = low(input.sym.interval)
-
-    output_U = deepcopy(input.sym.U)
-    output_L = deepcopy(input.sym.L)
-
-    mask_upper = fill(1, n_output)
-    mask_lower = fill(0, n_output)
-
-    for i in 1:n_output
-        if upper_bound(input.sym.U[i, :], input.sym.interval) <= 0.0
-            # Update to zero
-            mask_upper[i] = 0
-            mask_lower[i] = 0
-            output_U[i, :] = zeros(n_input)
-            output_L[i, :] = zeros(n_input)
-        elseif lower_bound(input.sym.L[i, :], input.sym.interval) >= 0
-=======
     n_node, n_input = size(input.sym.Up)
     output_Low, output_Up = input.sym.Low[:, :], input.sym.Up[:, :]
     mask_lower, mask_upper = fill(0, n_node), fill(1, n_node)
@@ -239,81 +115,10 @@
             output_Up[i, :] = fill(0.0, n_input)
             output_Low[i, :] = fill(0.0, n_input)
         elseif lower_bound(input.sym.Low[i, :], input.sym.interval) >= 0
->>>>>>> 777c3e60
             # Keep dependency
             mask_lower[i], mask_upper[i] = 1, 1
         else
             # Concretization
-<<<<<<< HEAD
-            mask_upper[i] = 1
-            mask_lower[i] = 0
-            output_L[i, :] = zeros(n_input)
-            if lower_bound(input.sym.U[i, :], input.sym.interval) <= 0
-                output_U[i, :] = [zeros(n_input - 1);  upper_bound(input.sym.U[i, :];  input.sym.interval)] #concatination
-            end
-        end
-    end
-    sym = SymbolicInterval(output_L, output_U, input.sym.interval)
-    mask = vcat(input.mask, GradientMask(mask_lower, mask_upper))
-    return SymbolicIntervalMask(sym, mask)
-end
-
-# To be tested
-function back_prop(nnet::Network, R::Vector{GradientMask})
-    n_layer = length(nnet.layers)
-    n_output = n_nodes(last(nnet.layers))
-    # For now, assume the last layer is identity
-    U = Matrix(1.0*I, n_output, n_output)
-    L = Matrix(1.0*I, n_output, n_output)
-
-    for k in n_layer:-1:1
-        # back through activation function using the gradient mask
-        n_node = n_nodes(nnet.layers[k])
-        output_U = zeros(n_node, n_output)
-        output_L = zeros(n_node, n_output)
-        for i in 1:n_node
-
-            output_U[i, :] = ifelse(R[k].upper[i] > 0, U[i, :],  zeros(1, size(U, 2)))
-            output_L[i, :] = ifelse(R[k].lower[i] > 0, L[i, :], zeros(1, size(L,2)))
-        end
-        # back through weight matrix
-        (L, U) = backward_linear(output_L, output_U, pinv(nnet.layers[k].weights))
-    end
-
-    return SymbolicInterval(L, U)
-end
-
-# This function is similar to forward_linear
-function backward_linear(L::Matrix{Float64}, U::Matrix{Float64}, W::Matrix{Float64})
-    n_output, n_input = size(W)
-    n_symbol = size(L, 2) - 1
-
-    output_L = zeros(n_output, n_symbol + 1)
-    output_U = zeros(n_output, n_symbol + 1)
-    for k in 1:n_symbol + 1
-        for j in 1:n_output
-            for i in 1:n_input
-                if W[j, i]>0
-                    output_U[j,k]  += W[j,i] * U[i,k]
-                    output_L[j,k] += W[j,i] * L[i,k]
-                else
-                    output_U[j,k]  += W[j,i] * L[i,k]
-                    output_L[j,k] += W[j,i] * U[i,k]
-                end
-            end
-        end
-    end
-    return (output_L, output_U)
-end
-
-# Return the split intervals
-function split_input(nnet::Network, input::Hyperrectangle{T}, g::SymbolicInterval) where T
-    largest_smear = -Inf
-    feature = 0
-    r = radius(input) .* 2
-    for i in 1:dim(input)
-        smear = get_smear(g.U[i, :], g.L[i, :], r[i])
-=======
             mask_lower[i], mask_upper[i] = 0, 1
             output_Low[i, :] = fill(0.0, n_input)
             if lower_bound(input.sym.Up[i, :], input.sym.interval) < 0
@@ -335,66 +140,32 @@
     r = input.radius
     for i in 1:dim(input)
         smear = sum(max.(abs.(UG[:, i]), abs.(LG[:, i]))) * r[i]
->>>>>>> 777c3e60
         if smear > largest_smear
             largest_smear = smear
             feature = i
         end
     end
-<<<<<<< HEAD
-
-    input_split_left  = input_split(input, feature, false) # false for left
-    input_split_right = input_split(input, feature, true)
-
-    return (input_split_left, input_split_right)
-=======
     return feature 
->>>>>>> 777c3e60
-end
-
-function get_smear(up::Vector, low::Vector, rad::Float64)
-    smear = 0.0
-    for j in 1:size(g.U, 2)
-        if up[j] > low[j]
-            smear += up[j] * rad
-        else
-            smear -= low[j] * rad
-        end
-    end
-    return smear
-end
-
-function input_split(input::Hyperrectangle, i::Int, right::Bool)
-    hi = high(input)
-    lo = low(input)
-    hi[i] = input.center[i]
-    if right
-        lo[i] = input.center[i]
-        hi[i] += input.radius[i]
-    end
-    return Hyperrectangle(low = lo, high = hi)
 end
 
 # Get upper bound in concretization
-function upper_bound(mapping::Vector{Float64}, input::Hyperrectangle)
-    bound = mapping[dim(input)+1]
-    hi = high(input)
-    lo = low(input)
+function upper_bound(map::Vector{Float64}, input::Hyperrectangle)
+    bound = map[dim(input)+1]
+    input_upper = high(input)
+    input_lower = low(input)
     for i in 1:dim(input)
-        a = (mapping[i]>0) ? hi[i] : lo[i]
-        bound += a*mapping[i]
+        bound += ifelse( map[i]>0, map[i]*input_upper[i], map[i]*input_lower[i])
     end
     return bound
 end
 
 # Get lower bound in concretization
-function lower_bound(mapping::Vector{Float64}, input::Hyperrectangle)
-    bound = mapping[dim(input)+1]
-    hi = high(input)
-    lo = low(input)
+function lower_bound(map::Vector{Float64}, input::Hyperrectangle)
+    bound = map[dim(input)+1]
+    input_upper = high(input)
+    input_lower = low(input)
     for i in 1:dim(input)
-        a = (mapping[i]<0) ? hi[i] : lo[i]
-        bound += a*mapping[i]
+        bound += ifelse(map[i]>0, map[i]*input_lower[i], map[i]*input_upper[i])
     end
     return bound
 end
