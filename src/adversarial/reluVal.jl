--- conflicted
+++ resolved
@@ -63,12 +63,7 @@
 
 function interval_refinement(nnet::Network, reach::SymbolicIntervalMask)
     LG, UG = get_gradient(nnet, reach.LΛ, reach.UΛ)
-<<<<<<< HEAD
     feature, monotone = get_smear_index(nnet, reach.sym.interval, LG, UG)
-    print(feature, ' ')
-=======
-    feature = get_smear_index(nnet, reach.sym.interval, LG, UG)
->>>>>>> debaf5c9
     return split_interval(reach.sym.interval, feature)
 end
 
