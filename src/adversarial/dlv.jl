struct DLV
    ϵ::Float64
end
# TODO: create types for the two mapping cases, since they are now both unstable and boxed
# also check out how to get performance out of closures, since that can be an issue in julia

DLV() = DLV(1.0)

function solve(solver::DLV, problem::Problem)
    # The list of etas
    η = get_bounds(problem)
    # The list of sample intervals
    δ = Vector{Vector{Float64}}(undef,length(η))
    δ[1] = fill(solver.ϵ, dim(η[1]))

    output = compute_output(problem.network, problem.input.center)
    for (i, layer) in enumerate(problem.network.layers)
        δ[i+1] = get_manipulation(layer, δ[i], η[i+1])
        if i == length(problem.network.layers)
            mapping = x -> (x ∈ problem.output)
        else
            forward_nnet = Network(problem.network.layers[i+1:end])
<<<<<<< HEAD
            mapping = x -> (compute_output(forward_nnet, x) ∈ problem.output)
=======
            forward_map = x->(compute_output(forward_nnet, x)∈problem.output)
            var, y = bounded_variation(η[i+1], forward_map, δ[i+1])
>>>>>>> 777c3e60
        end
        var, y = bounded_variation(η[i+1], mapping, δ[i+1])  # TODO rename "var"

        if var
            backward_nnet = Network(problem.network.layers[1:i])
            status, x = backward_map(y, backward_nnet, η[1:i+1])
            if status
                return CounterExampleResult(:UNSAT, x)
            end
        end
    end
    return CounterExampleResult(:SAT)
end

# For simplicity, we just cut the sample interval into half
function get_manipulation(layer::Layer, δ::Vector{Float64}, bound::Hyperrectangle)
    δ_new = abs.(layer.weights) * δ ./ 2
    return δ_new
end

# Try to find an input x that arrives at output y
function backward_map(y::Vector{Float64}, nnet::Network, bounds::Vector{Hyperrectangle})
    output = Hyperrectangle(y, zeros(size(y)))
    input = first(bounds)
    model = Model(solver = GLPKSolverMIP())
    neurons = init_neurons(model, nnet)
    deltas  = init_deltas(model, nnet)
    add_set_constraint!(model, input, first(neurons))
    add_set_constraint!(model, output, last(neurons))
    encode_mip_constraint(model, nnet, bounds, neurons, deltas)
    J = max_disturbance(model, first(neurons) - input.center)
    status = solve(model)
    if status == :Optimal
        return (true, getvalue(first(neurons)))
    else
        return (false, [])
    end
end

function bounded_variation(bound::Hyperrectangle, mapping::Function, δ::Float64)
    # step 1: check whether the boundary points have the same class
    var, y = uniform_boundary_class(bound, mapping)
    var && return (var, y)
    # step 2: check the 0-variation in all dimension
    var, y = zero_variation(bound, mapping, δ)
    var && return (var, y)

    return (false, similar(y, 0))
end

function uniform_boundary_class(bound::Hyperrectangle, mapping::Function)
    y = bound.center
    for i = 1:dim(bound)

        y[i] += bound.radius[i]
        mapping(y) || return (true, y)

        y[i] -= 2 * bound.radius[i]
        mapping(y) || return (true, y)

        y[i] += bound.radius[i]
    end
    return (false, similar(y, 0))
end

function zero_variation(bound::Hyperrectangle, mapping::Function, δ::Float64)
    y = bound.center
    for i = 1:dim(bound)

        z = deepcopy(y)
        while maximum(z - high(bound)) < 0
            z[i] += δ[i]
            mapping(z) || return (true, z)
        end

        z = deepcopy(y)
        while minimum(z - high(bound)) > 0
            z[i] -= δ[i]
            mapping(z) || return (true, z)
        end

    end
<<<<<<< HEAD
    return (false, similar(y, 0))
end
=======
    return (0, [])
end

"""
    DLV(ϵ::Float64)

DLV searches layer by layer for counter examples in hidden layers.

# Problem requirement
1. Network: any depth, any activation (currently only support ReLU)
2. Input: hyperrectangle
3. Output: abstractpolytope

# Return
`CounterExampleResult`

# Method
The following operations are performed layer by layer. for layer i
1. determine a reachable set from the reachable set in layer i-1
2. determine a search tree in the reachable set by refining the search tree in layer i-1
3. Verify
    - True -> continue to layer i+1
    - False -> counter example

The argument `ϵ` is the resolution of the initial search tree. Default `1.0`.

# Property
Sound but not complete.
"""
DLV
>>>>>>> 777c3e60
<|MERGE_RESOLUTION|>--- conflicted
+++ resolved
@@ -20,12 +20,7 @@
             mapping = x -> (x ∈ problem.output)
         else
             forward_nnet = Network(problem.network.layers[i+1:end])
-<<<<<<< HEAD
             mapping = x -> (compute_output(forward_nnet, x) ∈ problem.output)
-=======
-            forward_map = x->(compute_output(forward_nnet, x)∈problem.output)
-            var, y = bounded_variation(η[i+1], forward_map, δ[i+1])
->>>>>>> 777c3e60
         end
         var, y = bounded_variation(η[i+1], mapping, δ[i+1])  # TODO rename "var"
 
@@ -108,11 +103,7 @@
         end
 
     end
-<<<<<<< HEAD
     return (false, similar(y, 0))
-end
-=======
-    return (0, [])
 end
 
 """
@@ -141,5 +132,4 @@
 # Property
 Sound but not complete.
 """
-DLV
->>>>>>> 777c3e60
+DLV