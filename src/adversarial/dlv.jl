--- conflicted
+++ resolved
@@ -21,7 +21,6 @@
     for (i, layer) in enumerate(problem.network.layers)
         δ[i+1] = get_manipulation(layer, δ[i], η[i+1])
         if i == length(problem.network.layers)
-<<<<<<< HEAD
             mapping = x -> (x ∈ problem.output)
         else
             forward_nnet = Network(problem.network.layers[i+1:end])
@@ -30,14 +29,6 @@
         var, y = bounded_variation(η[i+1], mapping, δ[i+1])  # TODO rename "var"
 
         if var
-=======
-            var, y = bounded_variation(η[i+1], x->(x∈problem.output), δ[i+1])
-        else
-            forward_nnet = Network(problem.network.layers[i+1:end])
-            var, y = bounded_variation(η[i+1], x->(compute_output(forward_nnet, x)∈problem.output), δ[i+1])
-        end
-        if var > 0
->>>>>>> 51102c42
             backward_nnet = Network(problem.network.layers[1:i])
             status, x = backward_map(y, backward_nnet, η[1:i+1])
             if status
@@ -92,7 +83,6 @@
         mapping(y) || return (true, y)
 
         y[i] -= 2 * bound.radius[i]
-<<<<<<< HEAD
         mapping(y) || return (true, y)
 
         y[i] += bound.radius[i]
@@ -102,13 +92,7 @@
 
 function zero_variation(bound::Hyperrectangle, mapping::Function, δ::Float64)
     y = deepcopy(bound.center)
-=======
-        !mapping(y) && return (1, y)
-        y[i] += bound.radius[i]
-    end
-  
-    # step 2: check the 0-variation in all dimension
->>>>>>> 51102c42
+
     for i = 1:dim(bound)
 
         z = deepcopy(y)
