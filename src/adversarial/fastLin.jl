--- conflicted
+++ resolved
@@ -50,13 +50,8 @@
             ϵ[i+1] = (ϵ[i] + ϵ_lower) / 2
         end
     end
-<<<<<<< HEAD
     if ϵ_lower > maximum(problem.input.radius)
-        return AdversarialResult(:SAT, ϵ_lower) # previously :True
-=======
-    if ϵ_lower > minimum(problem.input.radius)
-        return AdversarialResult(:holds, ϵ_lower) # previously :True
->>>>>>> 36c640a6
+        return AdversarialResult(:holds, ϵ_lower)
     else
         return AdversarialResult(:violated, ϵ_lower)
     end
