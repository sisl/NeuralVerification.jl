--- conflicted
+++ resolved
@@ -205,7 +205,9 @@
     return reachable
 end
 
-<<<<<<< HEAD
+function forward_layer(solver::Neurify, layer::Layer, input)
+    return forward_act(solver, forward_linear(solver, input, layer), layer)
+
 function forward_layer(solver::Neurify, layer::Layer, input, bounds::Vector{Hyperrectangle})
     forwarded_linear = forward_linear(solver, input, layer)
     push!(bounds, overapproximate(symbol_to_concrete(forwarded_linear.sym), Hyperrectangle))
@@ -220,11 +222,6 @@
     UΛ = Vector{Vector{Int64}}(undef, 0)
     r = Vector{Vector{Int64}}(undef, 0)
     return SymbolicIntervalGradient(sym, LΛ, UΛ, r)
-=======
-
-function forward_layer(solver::Neurify, layer::Layer, input)
-    return forward_act(solver, forward_linear(solver, input, layer), layer)
->>>>>>> a42f636d
 end
 
 # Symbolic forward_linear
