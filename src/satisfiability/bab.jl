"""
    BaB(optimizer, ϵ::Float64)

BaB uses branch and bound to estimate the range of the output node.

# Problem requirement
1. Network: any depth, ReLU activation, single output
2. Input: hyperrectangle
3. Output: hyperrectangle (1d interval)

# Return
`CounterExampleResult` or `ReachabilityResult`

# Method
Branch and bound.
For branch, it uses iterative interval refinement.
For bound, it computes concrete bounds by sampling, approximated bound by optimization.
- `optimizer` default `GLPKSolverMIP()`
- `ϵ` is the desired accurancy for termination, default `0.1`.

# Property
Sound and complete.

# Reference
[R. Bunel, I. Turkaslan, P. H. Torr, P. Kohli, and M. P. Kumar,
"A Unified View of Piecewise Linear Neural Network Verification,"
*ArXiv Preprint ArXiv:1711.00455*, 2017.](https://arxiv.org/abs/1711.00455)
"""
@with_kw struct BaB
    optimizer::AbstractMathProgSolver = GLPKSolverMIP()
    ϵ::Float64                        = 0.1
end

function solve(solver::BaB, problem::Problem)
    (u_approx, u, x_u) = output_bound(solver, problem, :max)
    (l_approx, l, x_l) = output_bound(solver, problem, :min)
    bound = Hyperrectangle(low = [l], high = [u])
    reach = Hyperrectangle(low = [l_approx], high = [u_approx])
    return interpret_result(reach, bound, problem.output, x_l, x_u)
end

function interpret_result(reach, bound, output, x_l, x_u)
    if high(reach) < high(output) && low(reach) > low(output)
        return ReachabilityResult(:holds, [reach])
    end
<<<<<<< HEAD
    high(bound) > high(output)    && return CounterExampleResult(:UNSAT, x_u)
    low(bound) < low(output)      && return CounterExampleResult(:UNSAT, x_l)
    return ReachabilityResult(:Unknown, [reach])
=======
    high(bound) > high(output)    && return CounterExampleResult(:violated, x_u)
    low(bound) < low(output)      && return CounterExampleResult(:violated, x_l)
    return ReachabilityResult(:Unknown, reach)
>>>>>>> 36c640a6
end

function output_bound(solver::BaB, problem::Problem, type::Symbol)
    nnet = problem.network
    global_concrete, x_star = concrete_bound(nnet, problem.input, type)
    global_approx = approx_bound(nnet, problem.input, solver.optimizer, type)
    doms = Tuple{Float64, Hyperrectangle}[(global_approx, problem.input)]
    index = ifelse(type == :max, 1, -1)
    while index * (global_approx - global_concrete) > solver.ϵ
        dom = pick_out(doms) # pick_out implements the search strategy
        subdoms = split_dom(dom[2]) # split implements the branching rule
        for i in 1:length(subdoms)
            dom_concrete, x = concrete_bound(nnet, subdoms[i], type) # Sample
            dom_approx = approx_bound(nnet, subdoms[i], solver.optimizer, type)
            if index * (dom_concrete - global_concrete) > 0
                (global_concrete, x_star) = (dom_concrete, x)
            end
            if index * (dom_approx - global_concrete) > 0
                add_domain!(doms, (dom_approx, subdoms[i]), type)
            end
        end
        global_approx = doms[1][1]
    end
    return (global_approx, global_concrete, x_star)
end

# Always pick the first dom
function pick_out(doms)
    return doms[1]
end

function add_domain!(doms::Vector{Tuple{Float64, Hyperrectangle}}, new::Tuple{Float64, Hyperrectangle}, type::Symbol)
    rank = length(doms) + 1
    index = ifelse(type == :max, 1, -1)
    for i in 1:length(doms)
        if index * (new[1] - doms[i][1]) >= 0
            rank = i
            break
        end
    end
    insert!(doms, rank, new)
end

# Always split the longest input dimention
function split_dom(dom::Hyperrectangle)
    max_value, index_to_split = findmax(dom.radius)
    return split_interval(dom, index_to_split)
end

# For simplicity
function concrete_bound(nnet::Network, subdom::Hyperrectangle, type::Symbol)
    points = [subdom.center, low(subdom), high(subdom)]
    values = Vector{Float64}(undef, 0)
    for p in points
        push!(values, sum(compute_output(nnet, p)))
    end
    value, index = ifelse(type == :min, findmin(values), findmax(values))
    return (value, points[index])
end


function approx_bound(nnet::Network, dom::Hyperrectangle, optimizer::AbstractMathProgSolver, type::Symbol)
    bounds = get_bounds(nnet, dom)
    model = Model(solver = optimizer)
    neurons = init_neurons(model, nnet)
    add_set_constraint!(model, dom, first(neurons))
    encode_network!(model, nnet, neurons, bounds, TriangularRelaxedLP())
    index = ifelse(type == :max, 1, -1)
    o = sum(last(neurons))
    @objective(model, Max, index * o)
    status = solve(model, suppress_warnings = true)
    status == :Optimal && return getvalue(o)
    error("Could not find bound for dom: ", dom)
end<|MERGE_RESOLUTION|>--- conflicted
+++ resolved
@@ -43,15 +43,9 @@
     if high(reach) < high(output) && low(reach) > low(output)
         return ReachabilityResult(:holds, [reach])
     end
-<<<<<<< HEAD
-    high(bound) > high(output)    && return CounterExampleResult(:UNSAT, x_u)
-    low(bound) < low(output)      && return CounterExampleResult(:UNSAT, x_l)
-    return ReachabilityResult(:Unknown, [reach])
-=======
     high(bound) > high(output)    && return CounterExampleResult(:violated, x_u)
-    low(bound) < low(output)      && return CounterExampleResult(:violated, x_l)
+    low(bound)  < low(output)     && return CounterExampleResult(:violated, x_l)
     return ReachabilityResult(:Unknown, reach)
->>>>>>> 36c640a6
 end
 
 function output_bound(solver::BaB, problem::Problem, type::Symbol)
