struct Reluplex end

function solve(solver::Reluplex, problem::Problem)
    basic_model = new_model(solver)
    bs, fs = encode(solver, basic_model, problem)
    layers = problem.network.layers
    initial_status = [zeros(Int, n) for n in n_nodes.(layers)]

    return reluplex_step(solver, basic_model, bs, fs, initial_status)
end

function find_relu_to_fix(b_vars, f_vars)
    for i in 1:length(f_vars), j in 1:length(f_vars[i])
        b = getvalue(b_vars[i+1][j])
        f = getvalue(f_vars[i][j])

        if type_one_broken(b, f) ||
           type_two_broken(b, f)

            return (i, j)
        end
    end
    return (0, 0)
end

# NOTE that the b that is passed in should be: bs[i+1] relative to fs[i]
type_one_broken(b::Real, f::Real) = (f >= 0.0) && (f != b)
type_two_broken(b::Real, f::Real) = (f == 0.0) && (b > 0.0)

# NOTE that the b that is passed in should be: bs[i+1] relative to fs[i]
function type_one_repair!(m::Model, b::Variable, f::Variable)
    @constraint(m, b == f)
    @constraint(m, b >= 0.0)
    return nothing
end
function type_two_repair!(m::Model, b::Variable, f::Variable)
    @constraint(m, b <= 0.0)
    @constraint(m, f == 0.0)
    return nothing
end

function encode(solver::Reluplex, model::Model,  problem::Problem)
    layers = problem.network.layers
    bs = init_neurons(model, layers)
    fs = init_forward_facing_vars(model, layers)

    # Positivity contraint for forward-facing variables
    for i in 1:length(fs)
        @constraint(model, fs[i] .>= 0.0)
    end

    # All layers (input and hidden) get an "input" constraint
    # In addition, each set of back-facing and forward-facing
    # variables are related to each other by a constraint.
    bounds = get_bounds(problem)
    for (i, L) in enumerate(layers)
        ## layerwise input constraint
        add_set_constraint!(model, bounds[i], bs[i])

        ## b<——>f[next] constraint
        # first layer technically has only vars which are forward facing,
        # but they behave like b-vars, so they are treated as such.
        W, bias = L.weights, L.bias
        if (i == 1)
            @constraint(model, -bs[i+1] .+ W*bs[i] .== -bias)
        else
            @constraint(model, -bs[i+1] .+ W*fs[i-1] .== -bias)
        end

        ## f >= b always, by definition
        if i <= length(fs)
            @constraint(model, fs[i] .>= bs[i+1])
        end
    end
    add_set_constraint!(model, problem.output, last(bs))

    zero_objective(model)

    return bs, fs
end

function enforce_repairs!(model::Model, bs, fs, relu_status)
    for i in 1:length(relu_status), j in 1:length(relu_status[i])
        b = bs[i+1][j]
        f = fs[i][j]
        if relu_status[i][j] == 1
            type_one_repair(m, b, f)
        elseif relu_status[i][j] == 2
            type_two_repair(m, b, f)
        end
    end
end

# function reluplex_step(solver::Reluplex,
#                        model::Model,
#                        b_vars::Vector{Vector{Variable}},
#                        f_vars::Vector{Vector{Variable}},
#                        relu_status::Vector{Vector{Int}})

#     status = solve(model)

#     if status == :Infeasible
#         return CounterExampleResult(:SAT)

#     elseif status == :Optimal
#         i, j = find_relu_to_fix(b_vars, f_vars)

#         # in case no broken relus could be found, return the "input" as a countereexample
#         i == 0 && return CounterExampleResult(:UNSAT, getvalue.(first(b_vars)))

#         for repair_type in 1:2
#             relu_status[i][j] = repair_type

#             new_m  = new_model(solver)
#             bs, fs = encode(solver, new_m, problem)
#             enforce_repairs!(model, bs, fs, relu_status)

#             result = reluplex_step(solver, new_m, bs, fs, relu_status)

#             relu_status[i][j] = 0
#             result.status == :UNSAT && return result
#         end
#     else
#         error("unexpected status $status") # are there alternatives to the if and elseif?
#     end
# end

# IF return codes other than Optimal and Infeasible don't ever happen:
function reluplex_step(solver::Reluplex,
                       model::Model,
                       b_vars::Vector{Vector{Variable}},
                       f_vars::Vector{Vector{Variable}},
                       relu_status::Vector{Vector{Int}})

    status = solve(model)
    status == :Infeasible && return CounterExampleResult(:SAT)

    i, j = find_relu_to_fix(b_vars, f_vars)
    # in case no broken relus could be found, return the "input" as a countereexample
    i == 0 && return CounterExampleResult(:UNSAT, getvalue.(first(b_vars)))

    for repair_type in 1:2
        relu_status[i][j] = repair_type

        new_m  = new_model(solver)
        bs, fs = encode(solver, new_m, problem)
        enforce_repairs!(new_m, bs, fs, relu_status)

        result = reluplex_step(solver, new_m, bs, fs, relu_status)

<<<<<<< HEAD
        relu_status[i][j] = 0
        result.status == :UNSAT && return result
    end
end


function solve(solver::Reluplex, problem::Problem)
    basic_model = new_model(solver)
    bs, fs = encode(solver, basic_model, problem)
    layers = problem.network.layers
    initial_status = [zeros(Int, n) for n in n_nodes.(layers)]
=======
            new_m  = new_model(solver)
            bs, fs = encode(solver, new_m, problem)
            enforce_repairs!(new_m, bs, fs, relu_status)

            result = reluplex_step(solver, new_m, bs, fs, relu_status)

            relu_status[i][j] = 0
            result.status == :UNSAT && return result
        end
    else
        error("unexpected status $status") # are there alternatives to the if and elseif?
    end
end

>>>>>>> 777c3e60


# for convenience:
new_model(::Reluplex) = Model(solver = GLPKSolverLP(method = :Exact))


# doesn't do what it should! TODO open feature requestion issue on JuMP
# function extract_bs_fs(m::Model)
#     vars = collect(keys(m.varData))
#     L1, L2 = map(length, vars)
#     # "b_vars" is the longer of the two, and should be returned first
#     if L1 < L2
#         reverse!(vars)
#     end
#     return vars
# end

"""
    Reluplex(optimizer, eager::Bool)

Reluplex uses binary tree search to find an activation pattern that maps a feasible input to an infeasible output.

# Problem requirement
1. Network: any depth, ReLU activation
2. Input: hyperrectangle
3. Output: halfspace

# Return
`CounterExampleResult`

# Method
Binary search of activations (0/1) and pruning by optimization.

# Property
Sound and complete.
"""
Reluplex<|MERGE_RESOLUTION|>--- conflicted
+++ resolved
@@ -16,14 +16,12 @@
 
         if type_one_broken(b, f) ||
            type_two_broken(b, f)
-
-            return (i, j)
+            (i, j)
         end
     end
     return (0, 0)
 end
 
-# NOTE that the b that is passed in should be: bs[i+1] relative to fs[i]
 type_one_broken(b::Real, f::Real) = (f >= 0.0) && (f != b)
 type_two_broken(b::Real, f::Real) = (f == 0.0) && (b > 0.0)
 
@@ -55,7 +53,7 @@
     bounds = get_bounds(problem)
     for (i, L) in enumerate(layers)
         ## layerwise input constraint
-        add_set_constraint!(model, bounds[i], bs[i])
+        add_input_constraint(model, bounds[i], bs[i])
 
         ## b<——>f[next] constraint
         # first layer technically has only vars which are forward facing,
@@ -72,7 +70,7 @@
             @constraint(model, fs[i] .>= bs[i+1])
         end
     end
-    add_set_constraint!(model, problem.output, last(bs))
+    add_output_constraint(model, problem.output, last(bs))
 
     zero_objective(model)
 
@@ -91,41 +89,6 @@
     end
 end
 
-# function reluplex_step(solver::Reluplex,
-#                        model::Model,
-#                        b_vars::Vector{Vector{Variable}},
-#                        f_vars::Vector{Vector{Variable}},
-#                        relu_status::Vector{Vector{Int}})
-
-#     status = solve(model)
-
-#     if status == :Infeasible
-#         return CounterExampleResult(:SAT)
-
-#     elseif status == :Optimal
-#         i, j = find_relu_to_fix(b_vars, f_vars)
-
-#         # in case no broken relus could be found, return the "input" as a countereexample
-#         i == 0 && return CounterExampleResult(:UNSAT, getvalue.(first(b_vars)))
-
-#         for repair_type in 1:2
-#             relu_status[i][j] = repair_type
-
-#             new_m  = new_model(solver)
-#             bs, fs = encode(solver, new_m, problem)
-#             enforce_repairs!(model, bs, fs, relu_status)
-
-#             result = reluplex_step(solver, new_m, bs, fs, relu_status)
-
-#             relu_status[i][j] = 0
-#             result.status == :UNSAT && return result
-#         end
-#     else
-#         error("unexpected status $status") # are there alternatives to the if and elseif?
-#     end
-# end
-
-# IF return codes other than Optimal and Infeasible don't ever happen:
 function reluplex_step(solver::Reluplex,
                        model::Model,
                        b_vars::Vector{Vector{Variable}},
@@ -133,34 +96,19 @@
                        relu_status::Vector{Vector{Int}})
 
     status = solve(model)
-    status == :Infeasible && return CounterExampleResult(:SAT)
 
-    i, j = find_relu_to_fix(b_vars, f_vars)
-    # in case no broken relus could be found, return the "input" as a countereexample
-    i == 0 && return CounterExampleResult(:UNSAT, getvalue.(first(b_vars)))
+    if status == :Infeasible
+        return CounterExampleResult(:SAT)
 
-    for repair_type in 1:2
-        relu_status[i][j] = repair_type
+    elseif status == :Optimal
+        i, j = find_relu_to_fix(b_vars, f_vars)
 
-        new_m  = new_model(solver)
-        bs, fs = encode(solver, new_m, problem)
-        enforce_repairs!(new_m, bs, fs, relu_status)
+        # in case no broken relus could be found, return the "input" as a countereexample
+        i == 0 && return CounterExampleResult(:UNSAT, getvalue.(first(b_vars)))
 
-        result = reluplex_step(solver, new_m, bs, fs, relu_status)
+        for repair_type in 1:2
+            relu_status[i][j] = repair_type
 
-<<<<<<< HEAD
-        relu_status[i][j] = 0
-        result.status == :UNSAT && return result
-    end
-end
-
-
-function solve(solver::Reluplex, problem::Problem)
-    basic_model = new_model(solver)
-    bs, fs = encode(solver, basic_model, problem)
-    layers = problem.network.layers
-    initial_status = [zeros(Int, n) for n in n_nodes.(layers)]
-=======
             new_m  = new_model(solver)
             bs, fs = encode(solver, new_m, problem)
             enforce_repairs!(new_m, bs, fs, relu_status)
@@ -175,7 +123,6 @@
     end
 end
 
->>>>>>> 777c3e60
 
 
 # for convenience:
