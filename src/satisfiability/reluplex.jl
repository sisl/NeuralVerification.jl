--- conflicted
+++ resolved
@@ -178,9 +178,8 @@
     println("SOLVER STATUS:")
     println(status)
     if status == :Infeasible
-<<<<<<< HEAD
         println("HITTING RETURN SAT COUNTER")
-        return CounterExampleResult(:SAT)
+        return CounterExampleResult(:holds)
 
     elseif status == :Optimal
         i, j = find_relu_to_fix(b_vars, f_vars, problem.network)
@@ -192,16 +191,7 @@
         print( getvalue.(last(f_vars)))
 
         # in case no broken relus could be found, return the "input" as a counterexample
-        i == 0 && return CounterExampleResult(:UNSAT, getvalue.(first(b_vars)))
-=======
-        return CounterExampleResult(:holds)
-
-    elseif status == :Optimal
-        i, j = find_relu_to_fix(b_vars, f_vars)
-
-        # in case no broken relus could be found, return the "input" as a countereexample
         i == 0 && return CounterExampleResult(:violated, getvalue.(first(b_vars)))
->>>>>>> 4a738e76
 
         for repair_type in 1:2
             println("doing repair of type:")
@@ -216,7 +206,7 @@
 
             relu_status[i][j] = 0
 
-            if result.status == :UNSAT
+            if result.status == :violated
                 return result
             end
 
