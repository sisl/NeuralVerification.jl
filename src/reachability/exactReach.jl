"""
    ExactReach

ExactReach performs exact reachability analysis to compute the output reachable set for a network.

# Problem requirement
1. Network: any depth, ReLU activation
2. Input: HPolytope
3. Output: HPolytope

# Return
`ReachabilityResult`

# Method
Exact reachability analysis.

# Property
Sound and complete.

# Reference
W. Xiang, H.-D. Tran, and T. T. Johnson,
"Reachable Set Computation and Safety Verification for Neural Networks with ReLU Activations,"
*ArXiv Preprint ArXiv:1712.08163*, 2017.
"""
struct ExactReach end

function solve(solver::ExactReach, problem::Problem)
    reach = forward_network(solver, problem.network, problem.input)
    return check_inclusion(reach, problem.output)
end

function forward_layer(solver::ExactReach, layer::Layer, input::Vector{HPolytope})
    output = Vector{HPolytope}(undef, 0)
    for i in 1:length(input)
        input[i] = linear_transformation(layer, input[i])
        append!(output, forward_partition(layer.activation, input[i]))
    end
    return output
end

function forward_layer(solver::ExactReach, layer::Layer, input::HPolytope)
    input = linear_transformation(layer, input)
    return forward_partition(layer.activation, input)
end

function forward_partition(act::ReLU, input::HPolytope)
    n = dim(input)
    output = Vector{HPolytope}(undef, 0)
    C, d = tosimplehrep(input)
    dh = [d; zeros(n)]
    for h in 0:2^n-1
        P = getP(h, n)
        Ch = [C; I - 2P]
        input_h = HPolytope(Ch, dh)
        if !isempty(input_h)
            push!(output, linear_transformation(Matrix(P), input_h))
        end
    end
    return output
end

function getP(h::Int64, n::Int64)
    str = string(h-1, pad = n, base = 2)
    vec = Vector{Int64}(undef, n)
    for i in 1:n
        vec[i] = ifelse(str[i] == '1', 1, 0)
    end
    return Diagonal(vec)
end

<<<<<<< HEAD
"""
    ExactReach

ExactReach performs exact reachability analysis to compute the output reachable set for a network.

# Problem requirement
1. Network: any depth, ReLU activation
2. Input: HPolytope
3. Output: HPolytope

# Return
`ReachabilityResult`

# Method
Exact reachability analysis.

# Property
Sound and complete.
"""
ExactReach
=======
# This function is called in forward_negative
# NOTE: renamed function to avoid type piracy with LazySets. TODO: submit this function to them.
function HPolytope_intersection_empty(set_a::HPolytope, set_b::HPolytope)
    aVrep = tovrep(set_a)
    for v in vertices_list(aVrep)
        v in set_b || return false
    end
    bVrep = tovrep(set_b)
    for v in vertices_list(bVrep)
        v in set_a || return false
    end
    return true
end
>>>>>>> 13ef0ff0
<|MERGE_RESOLUTION|>--- conflicted
+++ resolved
@@ -66,41 +66,4 @@
         vec[i] = ifelse(str[i] == '1', 1, 0)
     end
     return Diagonal(vec)
-end
-
-<<<<<<< HEAD
-"""
-    ExactReach
-
-ExactReach performs exact reachability analysis to compute the output reachable set for a network.
-
-# Problem requirement
-1. Network: any depth, ReLU activation
-2. Input: HPolytope
-3. Output: HPolytope
-
-# Return
-`ReachabilityResult`
-
-# Method
-Exact reachability analysis.
-
-# Property
-Sound and complete.
-"""
-ExactReach
-=======
-# This function is called in forward_negative
-# NOTE: renamed function to avoid type piracy with LazySets. TODO: submit this function to them.
-function HPolytope_intersection_empty(set_a::HPolytope, set_b::HPolytope)
-    aVrep = tovrep(set_a)
-    for v in vertices_list(aVrep)
-        v in set_b || return false
-    end
-    bVrep = tovrep(set_b)
-    for v in vertices_list(bVrep)
-        v in set_a || return false
-    end
-    return true
-end
->>>>>>> 13ef0ff0
+end