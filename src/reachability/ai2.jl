--- conflicted
+++ resolved
@@ -43,16 +43,12 @@
 and effective robustness certification. In Advances in Neural Information
 Processing Systems (pp. 10802-10813).
 """
-<<<<<<< HEAD
-struct Ai2 <: Solver end
-=======
 struct Ai2{T<:Union{Hyperrectangle, Zonotope, HPolytope}} <: Solver end
 
 Ai2() = Ai2{Zonotope}()
 const Ai2h = Ai2{HPolytope}
 const Ai2z = Ai2{Zonotope}
 const Box = Ai2{Hyperrectangle}
->>>>>>> 2d6d8f0a
 
 function solve(solver::Ai2, problem::Problem)
     reach = forward_network(solver, problem.network, problem.input)
