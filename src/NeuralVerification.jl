module NeuralVerification

using JuMP

using GLPK, SCS # SCS only needed for Certify
using PicoSAT # needed for Planet
using LazySets, LazySets.Approximations
using Polyhedra, CDDLib

using LinearAlgebra
using Parameters
using Interpolations # only for PiecewiseLinear

import LazySets: dim, HalfSpace # necessary to avoid conflict with Polyhedra

using Requires
<<<<<<< HEAD
using Printf # for write_nnet
using JSON2
=======
>>>>>>> 1c03c274

# abstract type Solver end # no longer needed

# For optimization methods:
import JuMP.MOI.OPTIMAL, JuMP.MOI.INFEASIBLE
JuMP.Model(solver) = Model(with_optimizer(solver.optimizer))
JuMP.value(vars::Vector{VariableRef}) = value.(vars)

include("utils/activation.jl")
include("utils/network.jl")
include("utils/problem.jl")
include("utils/util.jl")
include("utils/testing_utils.jl")

function __init__()
  @require Flux="587475ba-b771-5e3f-ad9e-33799f191a9c" include("utils/flux.jl")
end

export
    Solver,
    Network,
    AbstractActivation,
    PolytopeComplement,
    complement,
    # NOTE: not sure if exporting these is a good idea as far as namespace conflicts go:
    # ReLU,
    # Max,
    # Id,
    GeneralAct,
    PiecewiseLinear,
    Problem,
    Result,
    BasicResult,
    CounterExampleResult,
    AdversarialResult,
    ReachabilityResult,
    read_nnet,
    write_nnet,
    solve,
    forward_network,
    check_inclusion,
    write_problem,
    read_problem,
    write_set,
    read_set,
    is_complete

solve(m::Model; kwargs...) = JuMP.solve(m; kwargs...)
export solve

# TODO: consider creating sub-modules for each of these.
include("optimization/utils/constraints.jl")
include("optimization/utils/objectives.jl")
include("optimization/utils/variables.jl")
include("optimization/nsVerify.jl")
include("optimization/convDual.jl")
include("optimization/duality.jl")
include("optimization/certify.jl")
include("optimization/iLP.jl")
include("optimization/mipVerify.jl")
export NSVerify, ConvDual, Duality, Certify, ILP, MIPVerify

include("reachability/utils/reachability.jl")
include("reachability/exactReach.jl")
include("reachability/maxSens.jl")
include("reachability/ai2.jl")
export ExactReach, MaxSens, Ai2

include("satisfiability/bab.jl")
include("satisfiability/sherlock.jl")
include("satisfiability/reluplex.jl")
export BaB, Sherlock, Reluplex

include("satisfiability/planet.jl")
export Planet

include("adversarial/reluVal.jl")
include("adversarial/fastLin.jl")
include("adversarial/fastLip.jl")
include("adversarial/dlv.jl")
export ReluVal, FastLin, FastLip, DLV

end<|MERGE_RESOLUTION|>--- conflicted
+++ resolved
@@ -14,11 +14,7 @@
 import LazySets: dim, HalfSpace # necessary to avoid conflict with Polyhedra
 
 using Requires
-<<<<<<< HEAD
-using Printf # for write_nnet
 using JSON2
-=======
->>>>>>> 1c03c274
 
 # abstract type Solver end # no longer needed
 
